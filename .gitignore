# Byte-compiled / optimized / DLL files
__pycache__/
*.py[cod]
*$py.class

# C extensions
*.so

# Distribution / packaging
.Python
env/
build/
develop-eggs/
dist/
downloads/
eggs/
.eggs/
lib/
lib64/
parts/
sdist/
var/
*.egg-info/
.installed.cfg
*.egg

# PyInstaller
#  Usually these files are written by a python script from a template
#  before PyInstaller builds the exe, so as to inject date/other infos into it.
*.manifest
*.spec

# Installer logs
pip-log.txt
pip-delete-this-directory.txt

# Unit test / coverage reports
htmlcov/
.tox/
.coverage
.coverage.*
.cache
nosetests.xml
coverage.xml
*,cover
.hypothesis/

# Translations
*.mo
*.pot

# Django stuff:
*.log

# Sphinx documentation
docs/_build/

# PyBuilder
target/

# pyenv python configuration file
.python-version

# Pycharm Projects
.idea

# Mac Files
.DS_Store

# ViM Files
*.swp

# VS Code Projects
<<<<<<< HEAD
.vscode
=======
.vscode/
>>>>>>> 766003dd
<|MERGE_RESOLUTION|>--- conflicted
+++ resolved
@@ -71,8 +71,7 @@
 *.swp
 
 # VS Code Projects
-<<<<<<< HEAD
-.vscode
-=======
 .vscode/
->>>>>>> 766003dd
+
+# Jupyter Notebook
+*/.ipynb_checkpoints/