--- conflicted
+++ resolved
@@ -752,18 +752,10 @@
         if job_id:
             if isinstance(job_id, (tuple, list)):
                 job_id = " ".join([j.split(".")[0] for j in job_id])
-<<<<<<< HEAD
             cmd += self.commands['status']['job_id']
             cmd += job_id
             result = self.call(cmd) 
-            return self._process_status_result( 
-                result, parse=parse, full=full, as_df=as_df 
-            ) 
-=======
-            cmd += f" -x {job_id}"
-            result = self.call(cmd)
-            return self._process_status_result(result, parse=parse, full=full, as_df=as_df)
->>>>>>> 660f7a61
+            return self._process_status_result(result, parse=parse, full=full, as_df=as_df) 
         else:
             # If no jobs are specified then
             result = self.call(cmd)
@@ -773,18 +765,10 @@
             else:
                 cmd += self.commands['status']['job_id']
                 result = self.call(cmd)
-<<<<<<< HEAD
-                result2 = self._process_status_result(
-                    result, parse=parse, full=full, as_df=as_df
-                )
+                result2 = self._process_status_result(result, parse=parse, full=full, as_df=as_df)
                 if self.batch_system == BatchSystem.SLURM:
                     return pd.concat((result1, result2))
                 elif not parse:
-=======
-                result2 = self._process_status_result(result, parse=parse, full=full, as_df=as_df)
-
-                if not parse:
->>>>>>> 660f7a61
                     return result1, result2
                 elif as_df:
                     return pd.concat((result1, result2))
@@ -849,15 +833,8 @@
         return self._queues
 
     def _process_get_queues_output(self, output):
-<<<<<<< HEAD
         standard_queues = QUEUES
-        other_queues = set([i.split()[0] for i in output.splitlines()][2:]) - set(
-            standard_queues
-        )
-=======
-        standard_queues = [] if self.system == "jim" else QUEUES
         other_queues = set([i.split()[0] for i in output.splitlines()][2:]) - set(standard_queues)
->>>>>>> 660f7a61
         all_queues = standard_queues + sorted([q for q in other_queues if "_" not in q])
         return all_queues
 
@@ -983,7 +960,6 @@
                 else:
                     return result
 
-<<<<<<< HEAD
             columns = (
                 "job_id",
                 "username",
@@ -1003,9 +979,6 @@
     @staticmethod
     def _parse_slurm_output(result):
         return pd.read_table(StringIO(result), delim_whitespace=True)
-=======
-        return self._parse_hpc_output(result, as_df, columns=columns, delimiter_char="-")
->>>>>>> 660f7a61
 
     @staticmethod
     def _parse_full_status(status_str):
