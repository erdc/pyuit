import json
import logging
import os
import re
import random
import threading
import tempfile
import time
import traceback
import uuid
from functools import wraps
from itertools import chain
from pathlib import PurePosixPath, Path
from urllib.parse import urljoin, urlencode  # noqa: F401

import requests
from flask import Flask, request, render_template_string
from werkzeug.serving import make_server

from .config import parse_config, DEFAULT_CA_FILE, DEFAULT_CONFIG
from .pbs_script import PbsScript
from .util import robust, HpcEnv
from .exceptions import UITError, MaxRetriesError

# optional dependency
try:
    import pandas as pd

    has_pandas = True
except ImportError:
    has_pandas = False

logger = logging.getLogger(__name__)

UIT_API_URL = 'https://www.uitplus.hpc.mil/uapi/'
QUEUES = ['standard', 'debug', 'transfer', 'background', 'HIE', 'high', 'frontier']

FG_RED = "\033[31m"
FG_CYAN = "\033[36m"
ALL_OFF = "\033[0m"

_auth_code = None
_server = None


class Client:
    """Provides a python abstraction for interacting with the UIT API.

    Attributes:
        client_id (str): ID issued by UIT to authorize this client.
        client_secret (str): Secret key associated with the client ID.
        config_file (str): Location of a config file containing, among other things, the Client ID and Secret Key.
        connected (bool): Flag indicating whether a connection has been made.
        scope (str):
        session_id (str): 16-digit Hexidecimal string identifying the current session. Auto-generated from urandom if
            not provided.
        token (str): Token from current UIT authorization.
    """

    def __init__(self, ca_file=None, config_file=None, client_id=None, client_secret=None, session_id=None, scope='UIT',
                 token=None, port=5000):
        if ca_file is None:
            self.ca_file = DEFAULT_CA_FILE

        # Set private attribute defaults
        self._auth_code = None
        self._token = None
        self._headers = None
        self._login_node = None
        self._login_nodes = None
        self._system = None
        self._systems = None
        self._uit_url = None
        self._uit_urls = None
        self._user = None
        self._userinfo = None
        self._username = None
        self._callback = None
        self._available_modules = None
        self._config = None

        # Set arg-based attributes
        self.client_id = client_id
        self.client_secret = client_secret
        self.session_id = session_id
        self.scope = scope
        self.token = token
        self.port = port

        # Set attribute defaults
        self.connected = False

        # Environmental variable cache
        self.env = HpcEnv(self)

        if config_file:
            self._config = parse_config(config_file)
        else:
            self._config = DEFAULT_CONFIG

        if self.client_id is None:
            self.client_id = os.environ.get('UIT_ID')

        if self.client_secret is None:
            self.client_secret = os.environ.get('UIT_SECRET')

        if (self.client_id is None or self.client_secret is None) and self.token is None:
            if self._config:
                self.client_id = self.client_id or self._config.get('client_id')
                self.client_secret = self.client_secret or self._config.get('client_secret')

        if (self.client_id is None or self.client_secret is None) and self.token is None:
            raise ValueError('Please provide either the client_id and client_secret as kwargs, environment vars '
<<<<<<< HEAD
                             '(UIT_ID, UIT_SECRET) or in auth config file: ' + config_file + ' OR provide an '
                                                                                             'access token as a kwarg.')
=======
                             '(UIT_ID, UIT_SECRET) or in auth config file: ' + str(config_file) + ' OR provide an '
                             'access token as a kwarg.')
>>>>>>> c6bbe0a6

        if session_id is None:
            self.session_id = os.urandom(16).hex()

    @staticmethod
    def _ensure_connected(func):
        @wraps(func)
        def wrapper(self, *args, **kwargs):
            if not self.connected:
                raise RuntimeError(f'Must connect to a system before running "{func.__name__}". '
                                   f'Run "Client.connect" to connect to a system.')

            return func(self, *args, **kwargs)

        return wrapper

    @property
    def HOME(self):
        return PurePosixPath(self.env.HOME)

    @property
    def WORKDIR(self):
        return PurePosixPath(self.env.WORKDIR)

    @property
    def WORKDIR2(self):
        return PurePosixPath(self.env.WORKDIR2)

    @property
    def CENTER(self):
        return PurePosixPath(self.env.CENTER)

    @property
    def headers(self):
        if self._headers is None:
            self._headers = {'x-uit-auth-token': self.token} if self.token else None
        return self._headers

    @property
    def token(self):
        return self._token

    @token.setter
    def token(self, token):
        self._token = token
        if token is not None:
            self.get_userinfo()

    @property
    def login_node(self):
        return self._login_node

    @property
    def login_nodes(self):
        return self._login_nodes

    @property
    def system(self):
        return self._system

    @property
    def systems(self):
        return self._systems

    @property
    def uit_url(self):
        return self._uit_url

    @property
    def uit_urls(self):
        return self._uit_urls

    @property
    def user(self):
        return self._user

    @property
    def userinfo(self):
        return self._userinfo

    @property
    def username(self):
        return self._username

    @property
    def available_modules(self):
        if self._available_modules is None:
            self.get_available_modules()
        return self._available_modules

    def _do_callback(self, *args):
        if self._callback:
            try:
                self._callback(*args)
            except Exception as e:
                logger.exception(e)

    def authenticate(self, callback=None):
        """Ensure we have an access token. Request one from the user if we do not.

        Args:
            callback (func): Function to call once authentication process has happened. Should accept a boolean
                representing the authenticated status (i.e. True means authentication was successful).
        """
        self._callback = callback
        # check if we have available tokens/refresh tokens

        if self.token:
            logger.info('access token available, no auth needed')
            self._do_callback(True)
            return

        # start flask server
        global _server
        if _server is not None:
            _server.auth_func = self.get_token
        else:
            _server = start_server(self.get_token, self.port)

        auth_url = self.get_auth_url()

        import webbrowser
        webbrowser.open(auth_url)

    def connect(self, system=None, login_node=None, exclude_login_nodes=(), retry_on_failure=None, num_retries=3):
        """Connect this client to the UIT servers.

        Args:
            system (str): Specific system name to connect to. Cannot be used with login_node arg.
            login_node (str): Specific node name to connect to. Cannot be used with system arg.
            exclude_login_nodes (list): Nodes to exclude when selecting a login node. Ignored if login_node is
                specified.
            retry_on_failure (bool):
                True will attempt to connect to different login nodes.
                False will only attempt one connection.
                Default of None will automatically pick False if login_node is set, otherwise it will pick True.
            num_retries (int): Number of connection attempts. Requires retry_on_failure=True
        """
        # get access token from file
        # populate userinfo and header info
        if self.token is None:
            raise RuntimeError('No Valid Access Tokens Found, Please run authenticate() function and try again')

        if all([system, login_node]) or not any([system, login_node]):
            raise ValueError('Please specify at least one of system or login_node and not both')

        if retry_on_failure is None:
            retry_on_failure = login_node is None  # Default to no retry when only one login node is specified

        if login_node is None:
            # pick random login node for system
            try:
                login_node = random.choice(list(set(self._login_nodes[system]) - set(exclude_login_nodes)))
            except IndexError:
                msg = f'Error while connecting to {system}. No more login nodes to try.'
                logger.info(msg)
                raise MaxRetriesError(msg)

        try:
            system = [sys for sys, nodes in self._login_nodes.items() if login_node in nodes][0]
        except Exception:
            raise ValueError('{} login node not found in available nodes'.format(login_node))

        self._login_node = login_node
        self._system = system
        self._username = self._userinfo['SYSTEMS'][self._system.upper()]['USERNAME']
        self._uit_url = self._uit_urls[login_node]
        self.connected = True

        try:
            # working_dir='.' ends up being the location for UIT+ scripts, not the user's home directory
            self.call(':', working_dir='.', timeout=25)
        except UITError as e:
            self.connected = False
            msg = f'Error while connecting to node {login_node}: {e}'
            logger.info(msg)
            if retry_on_failure is False:
                raise UITError(msg)
            elif retry_on_failure is True and num_retries > 0:
                # Try a different login node
                logger.debug(f'Retrying connection {num_retries} more time(s) to this HPC {system}')
                num_retries -= 1
                exclude_login_nodes = list(exclude_login_nodes) + [login_node]
                return self.connect(
                    system=system, exclude_login_nodes=exclude_login_nodes,
                    retry_on_failure=retry_on_failure, num_retries=num_retries
                )
            else:
                raise MaxRetriesError(msg)
        else:
            msg = 'Connected successfully to {} on {}'.format(login_node, system)
            logger.info(msg)
            return msg

    def get_auth_url(self):
        """Generate Authorization URL with UIT Server.

        Example:
        https://www.uitplus.hpc.mil/uapi/authorize?client_id=e01012b4-ab2c-4d95-83b3-26600a13ee0c&scope=UIT&state=2342342

        Returns:
            str: Authorization URL.
        """
        url = urljoin(UIT_API_URL, 'authorize')

        data = {
            'client_id': self.client_id,
            'client_secret': self.client_secret,
            'state': self.session_id,
            'scope': self.scope
        }

        return url + '?' + urlencode(data)

    def get_token(self, auth_code=None):
        """Get token from the UIT server.

        Args:
            auth_code (str): The authentication code to use.
        """

        url = urljoin(UIT_API_URL, 'token')

        global _auth_code
        self._auth_code = auth_code or _auth_code

        # check for auth_code
        if self._auth_code is None:
            raise RuntimeError('You must first authenticate to the UIT server and get a auth code. '
                               'Then set the auth_code')

        # set up the data dictionary
        data = {
            'client_id': self.client_id,
            'client_secret': self.client_secret,
            'state': self.session_id,
            'scope': self.scope,
            'code': self._auth_code
        }

        token = requests.post(url, data=data, verify=self.ca_file)

        # check the response
        if token.status_code == requests.codes.ok:
            logger.info('Access Token request succeeded.')
        else:
            raise IOError('Token request failed.')

        self.token = token.json()['access_token']
        self._do_callback(True)

    def get_userinfo(self):
        """Get User Info from the UIT server."""
        # request user info from UIT site
        data = requests.get(urljoin(UIT_API_URL, 'userinfo'), headers=self.headers, verify=self.ca_file).json()
        if not data['success']:
            raise UITError('Not Authenticated')
        self._userinfo = data.get('userinfo')
        self._user = self._userinfo.get('USERNAME')
        logger.info(f"get_userinfo user='{self._user}'")
        self._systems = sorted([sys.lower() for sys in self._userinfo['SYSTEMS'].keys()])
        self._login_nodes = {
            system:
                [node['HOSTNAME'].split('.')[0] for node in self._userinfo['SYSTEMS'][system.upper()]['LOGIN_NODES']]
            for system in self._systems
        }

        self._uit_urls = [
            [{node['HOSTNAME'].split('.')[0]: node['URLS']['UIT']}
             for node in self._userinfo['SYSTEMS'][system.upper()]['LOGIN_NODES']
             ] for system in self._systems
        ]
        self._uit_urls = {k: v for l in self._uit_urls for d in l for k, v in d.items()}  # noqa: E741

    def get_uit_url(self, login_node=None):
        """Generate the URL for a given login node

        Args:
            login_node (str): The login node to generate a URL for. If unspecified, a random one is chosen.

        Returns:

        """
        if login_node is None:
            if self._login_node is None:
                login_node = random.choice(self._login_nodes)
            else:
                login_node = self._login_node

        uit_url = self._uit_urls[login_node]
        # if login name provided find system
        username = self._userinfo['SYSTEMS'][self._system.upper()]['USERNAME']
        return uit_url, username

    @_ensure_connected
    @robust()
    def call(self, command, working_dir=None, full_response=False, raise_on_error=True, timeout=120):
        """Execute commands on the HPC via the exec endpoint.

        Args:
            command (str): The command to run.
            working_dir (str, optional, default=None): Working directory from which to run the command.
                If None, the users $HOME directory will be used.
            full_response (bool, optional, default=False): If True return the full JSON response from the UIT+ server.
            raise_on_error (bool, optional, default=True): If True then an exception is raised if the command fails.
            timeout (int, optional, default=120): Number of seconds to limit the duration of the requests.post() call.

        Returns:
            str: stdout from the command.
        """
        # Need to do this manually to prevent recursive loop when resolving self.home
        working_dir = working_dir or self.HOME

        working_dir = self._resolve_path(working_dir)

        # construct the base options dictionary
        data = {'command': command, 'workingdir': working_dir}
        data = {'options': json.dumps(data, default=encode_pure_posix_path)}
        logger.info(f"call command='{FG_CYAN}{command}{ALL_OFF}'    {working_dir=}")
        debug_start_time = time.perf_counter()
        try:
            r = requests.post(urljoin(self._uit_url, 'exec'), headers=self.headers, data=data, verify=self.ca_file,
                              timeout=timeout)
        except requests.Timeout:
            if raise_on_error:
                raise UITError('Request Timeout')
            else:
                return 'ERROR! Request Timeout'
        logger.debug(self._debug_uit(locals()))

        if r.status_code == 504:
            if raise_on_error:
                raise UITError('Gateway Timeout')
            else:
                return 'ERROR! Gateway Timeout'

        resp = r.json()

        if full_response:
            return resp
        if resp.get('success') == 'true':
            return resp.get('stdout') + resp.get('stderr')
        elif raise_on_error:
            raise UITError(resp.get('error', resp.get('stderr', resp)))
        else:
            return f"ERROR!\n{resp.get('stdout')=}\n{resp.get('stderr')=}"

    @_ensure_connected
    @robust()
    def put_file(self, local_path, remote_path=None, timeout=30):
        """Put files on the HPC via the putfile endpoint.

        Args:
            local_path (str): Local file to upload.
            remote_path (str): Remote file to upload to. Do not use shell shortcuts like ~ or variables like $HOME.
            timeout(int): Number of seconds to limit the duration of the requests.post() call,
                although ongoing data transfer will not trigger a timeout.

        Returns:
            str: API response as json
        """
        local_path = Path(local_path)
        assert local_path.is_file()
        filename = local_path.name
        remote_path = self._resolve_path(remote_path, self.HOME / filename)
        data = {'file': remote_path}
        data = {'options': json.dumps(data, default=encode_pure_posix_path)}
        files = {'file': local_path.open(mode='rb')}
        logger.info(f"put_file {local_path=}    {remote_path=}")
        debug_start_time = time.perf_counter()
        try:
            r = requests.post(urljoin(self._uit_url, 'putfile'), headers=self.headers, data=data, files=files,
                              verify=self.ca_file, timeout=timeout)
        except requests.Timeout:
            raise UITError('Request Timeout')
        logger.debug(self._debug_uit(locals()))

        return r.json()

    @_ensure_connected
    @robust()
    def get_file(self, remote_path, local_path=None, timeout=30):
        """Get a file from the HPC via the getfile endpoint.

        Args:
            remote_path (str): Remote file to download.
            local_path (str): local file to download to.
            timeout(int): Number of seconds to limit the duration of the requests.post() call,
                although ongoing data transfer will not trigger a timeout.

        Returns:
            Path: local_path
        """
        remote_path = PurePosixPath(remote_path)
        local_path = Path(local_path) if local_path else Path() / remote_path.name
        remote_path = self._resolve_path(remote_path)
        data = {'file': remote_path}
        data = {'options': json.dumps(data, default=encode_pure_posix_path)}
        debug_start_time = time.perf_counter()
        logger.info(f"get_file {remote_path=}    {local_path=}")
        try:
            r = requests.post(urljoin(self._uit_url, 'getfile'), headers=self.headers, data=data, verify=self.ca_file,
                              stream=True, timeout=timeout)
        except requests.Timeout:
            raise UITError('Request Timeout')

        if r.status_code != 200:
            raise RuntimeError("UIT returned a non-success status code ({}). The file '{}' may not exist, or you may "
                               "not have permission to access it.".format(r.status_code, remote_path))
        with open(local_path, 'wb') as f:
            for chunk in r.iter_content(chunk_size=1024):
                if chunk:  # filter out keep-alive new chunks
                    f.write(chunk)
            local_file_size = f.tell()  # tell() returns the file seek pointer which is at the end of the file
        logger.debug(self._debug_uit(locals()))

        return local_path

    @_ensure_connected
    @robust()
    def list_dir(self, path=None, parse=True, as_df=False, timeout=30):
        """Get a detailed directory listing from the HPC via the listdirectory endpoint.

        Args:
            path (str): Directory to list.
            parse (bool): False returns the output of 'ls -la', and True parses that into a JSON dictionary.
            as_df (bool): Return a pandas DataFrame.
            timeout(int): Number of seconds to limit the duration of the requests.post() call.

        Returns:
            str: The API response as JSON
        """
        path = self._resolve_path(path, self.HOME)

        if not parse:
            return self.call(f'ls -la {path}')

        data = {'directory': path}
        data = {'options': json.dumps(data, default=encode_pure_posix_path)}
        logger.info(f"list_dir {path=}")
        debug_start_time = time.perf_counter()
        try:
            r = requests.post(urljoin(self._uit_url, 'listdirectory'), headers=self.headers, data=data,
                              verify=self.ca_file, timeout=timeout)
        except requests.Timeout:
            raise UITError('Request Timeout')
        logger.debug(self._debug_uit(locals()))

        result = r.json()

        if as_df and 'path' in result:
            ls = result['dirs']
            ls.extend(result['files'])
            columns = ('perms', 'type', 'owner', 'group', 'size', 'lastmodified', 'path', 'name')
            return self._as_df(ls, columns)
        return r.json()

    @_ensure_connected
    @robust()
    def show_usage(self, parse=True, as_df=False):
        """Get output from the `show_usage` command, which shows the subproject IDs

        Args:
            parse(bool, optional, default=True): return results parsed into a list of dicts rather than as a raw string.

        Returns:
            str: The API response
        """
        result = self.call('show_usage')
        if not parse:
            return result

        return self._parse_hpc_output(result, as_df)

    @_ensure_connected
    @robust()
    def status(self, job_id=None, username=None, full=False, with_historic=False, parse=True, as_df=False):
        username = username if username is not None else self.username

        cmd = 'qstat'

        if full:
            cmd += ' -f'
        elif username:
            cmd += f' -u {username}'

        if job_id:
            if isinstance(job_id, (tuple, list)):
                job_id = ' '.join([j.split('.')[0] for j in job_id])
            cmd += f' -x {job_id}'
            return self._process_status_command(cmd, parse=parse, full=full, as_df=as_df)
        else:
            # If no jobs are specified then
            result1 = self._process_status_command(cmd, parse=parse, full=full, as_df=as_df)
            if not with_historic:
                return result1
            else:
                cmd += ' -x'
                result2 = self._process_status_command(cmd, parse=parse, full=full, as_df=as_df)

                if not parse:
                    return result1, result2
                elif as_df:
                    return pd.concat((result1, result2))
                else:
                    result1.extend(result2)
                    return result1

    @_ensure_connected
    def submit(self, pbs_script, working_dir=None, remote_name='run.pbs', local_temp_dir=None):
        """Submit a PBS Script.

        Args:
            pbs_script(PbsScript or str): PbsScript instance or string containing PBS script.
            working_dir(str): Path to working dir on supercomputer in which to run pbs script.
            remote_name(str): Custom name for pbs script on supercomputer. Defaults to "run.pbs".
            local_temp_dir(str): Path to local temporary directory if unable to write to os temp dir.

        Returns:
            bool: True if job submitted successfully.
        """
        working_dir = PurePosixPath(self._resolve_path(working_dir, self.WORKDIR))

        local_temp_dir = local_temp_dir or tempfile.gettempdir()

        pbs_script_path = os.path.join(local_temp_dir, str(uuid.uuid4()))

        # Write out PbsScript tempfile
        if isinstance(pbs_script, PbsScript):
            pbs_script.write(pbs_script_path)
        else:
            if Path(pbs_script).is_file():
                pbs_script_path = pbs_script
            else:
                pbs_script_text = pbs_script
                with open(pbs_script_path, 'w') as f:
                    f.write(pbs_script_text)

        # Transfer script to supercomputer using put_file()
        ret = self.put_file(pbs_script_path, working_dir / remote_name)

        if 'success' in ret and ret['success'] == 'false':
            raise RuntimeError('An exception occurred while submitting job script: {}'.format(ret['error']))

        # Submit the script using call() with qsub command
        try:
            job_id = self.call(f'qsub {remote_name}', working_dir=working_dir)
        except RuntimeError as e:
            raise RuntimeError('An exception occurred while submitting job script: {}'.format(str(e)))

        # Clean up (remove temp files)
        os.remove(pbs_script_path)

        return job_id.strip()

    @_ensure_connected
    def get_queues(self):
        output = self.call('qstat -Q')
        standard_queues = [] if self.system == 'jim' else QUEUES
        other_queues = set([i.split()[0] for i in output.splitlines()][2:]) - set(standard_queues)
        all_queues = standard_queues + sorted([q for q in other_queues if '_' not in q])
        return all_queues

    @_ensure_connected
    def get_wall_time_maxes(self):
        queues = self.get_queues()
        raw_queue_stats = json.loads(self.call('qstat -Q -f -F json'))["Queue"]
        q_sts = {q: raw_queue_stats[q] for q in queues if q in raw_queue_stats.keys()}

        wall_time_maxes = dict()
        for q in queues:
            wall_time_maxes[q] = str(q_sts[q]["resources_max"]["walltime"]) \
                if "resources_max" in q_sts[q] and "walltime" in q_sts[q]["resources_max"] \
                else 'Not Found'

        return wall_time_maxes

    @_ensure_connected
    def get_available_modules(self, flatten=False):
        output = self.call('module avail')
        output = re.sub('.*:ERROR:.*', '', output)
        sections = re.split('-+ (.*) -+', output)[1:]
        self._available_modules = {a: b.split() for a, b in zip(sections[::2], sections[1::2])}

        if flatten:
            return sorted(chain.from_iterable(self._available_modules.values()))
        return self._available_modules

    @_ensure_connected
    def get_loaded_modules(self):
        output = self.call('module list')
        output = re.sub('.*:ERROR:.*', '', output)
        return re.split(r'\n?\s*\d+\)\s*', output[:-1])[1:]

    def _process_status_command(self, cmd, parse, full, as_df):
        result = self.call(cmd)

        if not parse:
            return result

        if full:
            result = self._parse_full_status(result)
            if as_df:
                return self._as_df(result).T
            else:
                return result

        columns = ('job_id', 'username', 'queue', 'jobname', 'session_id', 'nds', 'tsk',
                   'requested_memory', 'requested_time', 'status', 'elapsed_time')

        return self._parse_hpc_output(result, as_df, columns=columns, delimiter_char='-')

    @staticmethod
    def _parse_full_status(status_str):
        clean_status_str = status_str.replace('\n\t', '').split('Job Id: ')[1:]
        statuses = dict()
        for status in clean_status_str:
            lines = status.splitlines()
            d = dict()
            for l in lines[1:-1]:  # noqa: E741
                try:
                    k, v = l.split('=', 1)
                    d[k.strip()] = v.strip()
                except ValueError:
                    logger.exception('ERROR', l)
            d['Variable_List'] = dict(kv.split('=') for kv in d.get('Variable_List').split(','))
            statuses[lines[0]] = d
        return statuses

    @staticmethod
    def _resolve_path(path, default=None):
        path = path or default
        if isinstance(path, Path):
            return path.as_posix()
        return path

    @staticmethod
    def _as_df(data, columns=None):
        if not has_pandas:
            raise RuntimeError('"as_df" cannot be set to True unless the Pandas module is installed.')
        return pd.DataFrame.from_records(data, columns=columns)

    @staticmethod
    def _parse_hpc_delimiter(output, delimiter_char='='):
        m = re.search(f'(({delimiter_char}+\s)+)', output)  # noqa: W605
        delimiter = m.group(0)
        return delimiter

    @staticmethod
    def _parse_hpc_headers(header_lines, delimiter):
        col_start = 0
        columns = []
        for column_header in delimiter.split():
            col_width = len(column_header)
            col_end = col_start + col_width + 1
            col_name = []
            for line in header_lines:
                if line:
                    name_part = line[col_start: col_end].strip()
                    if name_part:
                        col_name.append(name_part.lower().replace(' ', '_'))
            columns.append('_'.join(col_name))
            col_start = col_end
        return columns

    @classmethod
    def _parse_hpc_output(cls, output, as_df, columns=None, delimiter=None, delimiter_char='=',
                          num_header_lines=3):
        if output:
            delimiter = delimiter or cls._parse_hpc_delimiter(output, delimiter_char=delimiter_char)

            if delimiter is not None:
                header, content = output.split(delimiter)
                lines = content.splitlines()

                if columns is None:
                    header_lines = header.splitlines()[-num_header_lines:]
                    columns = cls._parse_hpc_headers(header_lines, delimiter)

            if not lines[-1]:
                # remove the last line if it's empty
                lines = lines[:-1]
        else:
            lines = []

        rows = [{k: v for k, v in list(zip(columns, i.split()))} for i in lines]

        if as_df:
            return cls._as_df(rows, columns)
        return rows

    def _debug_uit(self, local_vars):
        """ Show information about and around UIT+ calls for debug logging

        It can be called from any UIT Client method right after using requests.post().
        The recommended way to call this is:
            debug_start_time = time.perf_counter()
            r = requests.post(...)
            logger.debug(self._debug_uit(locals()))

        It will not run if DEBUG logging is not enabled since this code is not perfect,
        and nobody wants to see debug log code cause exceptions in production.
        It doesn't run logger.debug() itself so that the parent function will show in the logs.
        """
        if not logger.isEnabledFor(logging.DEBUG):
            return

        try:
            resp = local_vars['r'].json()
        except (requests.exceptions.JSONDecodeError, RuntimeError):
            # get_file only returns file contents, not json, so it always causes RuntimeError.
            resp = {}

        debug_end_time = time.perf_counter()
        time_text = f"{debug_end_time - local_vars['debug_start_time']:.2f}s"
        debug_header = f" {FG_RED}time={time_text}{ALL_OFF}    node={self.login_node}"

        local_file_size = None
        if local_vars.get('local_file_size'):
            local_file_size = int(local_vars['local_file_size'])
        elif local_vars.get('local_path'):
            try:
                local_file_size = local_vars['local_path'].stat().st_size
            except OSError:
                pass
        if local_file_size is not None:
            debug_header += f"    filesize={local_file_size:,}"

        if resp.get('exitcode') is not None:
            debug_header += f"    rc={resp.get('exitcode')}"
        debug_header += f"    username={self.username}"

        # stdout and stderr will only show up for call() and only if they contain text
        nice_stdout = ""
        if resp.get('stdout'):
            nice_stdout = "\n  stdout='" + resp.get('stdout')[:500].replace('\n', '\\n') + "'"
            if len(resp.get('stdout')) > 500:
                nice_stdout += f"  <len:{len(resp.get('stdout'))}>"

        nice_stderr = ""
        if resp.get('stderr'):
            nice_stderr = "\n  stderr='" + resp.get('stderr')[:500].replace('\n', '\\n') + "'"
            if len(resp.get('stderr')) > 500:
                nice_stderr += f"  <len:{len(resp.get('stderr'))}>"

        # Show only relevant function calls and ignore standard library for the brief stacktrace
        if self._config and 'debug_stacktrace_allowlist' in self._config:
            debug_stacktrace_allowlist = self._config.get('debug_stacktrace_allowlist')
            if not isinstance(debug_stacktrace_allowlist, list):
                debug_stacktrace_allowlist = []
        else:
            debug_stacktrace_allowlist = ['uit']
        # This only shows the 'uit' directory by default. To change which directories are shown in the stacktrace,
        # modify the PyUIT yaml config file (default location is ~/.uit) with a list like this:
        # debug_stacktrace_allowlist:
        #   - uit
        #   - your_codebase_dir

        # To disable the stacktrace, put "debug_stacktrace_allowlist:" in the config file with no list below it
        nice_trace = ''
        if debug_stacktrace_allowlist:
            stacktrace = traceback.extract_stack()
            for i in range(0, len(stacktrace)):
                if stacktrace[i].name == 'wrapper' or stacktrace[i].name == 'wrap_f':
                    # ignore the decorators for call()
                    continue
                if 'traceback.extract_stack()' in stacktrace[i].line:  # ignore this last line
                    continue
                if 'self._debug_uit(' in stacktrace[i].line:  # ignore this function call
                    continue
                for substring in debug_stacktrace_allowlist:
                    if substring in stacktrace[i].filename:
                        # Simple approach: grab the last 3 folders
                        trimmed_filename = os.sep.join(stacktrace[i].filename.split(os.sep)[-4:])
                        # Nicer approach: try to display only the folders that start with pyuit, etc.
                        for j, path_element in enumerate(stacktrace[i].filename.split(os.sep)):
                            if substring in path_element:
                                trimmed_filename = os.sep.join(stacktrace[i].filename.split(os.sep)[j:])
                                break
                        nice_trace += (
                            f"\n    {i}: {trimmed_filename}:"
                            f"{stacktrace[i].lineno} {stacktrace[i].name}()"
                            f"    {stacktrace[i].line}"
                        )
                        break

        return f"{debug_header}{nice_stdout}{nice_stderr}{nice_trace}"


############################################################
# Simple Flask Server to retrieve auth_code & access_token #
############################################################


class ServerThread(threading.Thread):
    def __init__(self, app, port, auth_func):
        threading.Thread.__init__(self)
        self.srv = make_server('127.0.0.1', port, app)
        self.auth_func = auth_func
        self.ctx = app.app_context()
        self.ctx.push()

    def run(self):
        self.srv.serve_forever()

    def shutdown(self):
        self.srv.shutdown()


def shutdown_server():
    func = request.environ.get('werkzeug.server.shutdown')
    if func is None:
        raise RuntimeError('Not running with the Werkzeug Server')
    func()


def start_server(auth_func, port=5000):
    app = Flask('get_uit_token')
    server = ServerThread(app, port, auth_func)
    server.start()

    @app.route('/save_token', methods=['GET'])
    def save_token():
        """
        WebHook to parse auth_code from url and retrieve access_token
        """
        hidden = 'hidden'
        global _auth_code
        try:
            _auth_code = request.args.get('code')
            server.auth_func(auth_code=_auth_code)

            status = 'Succeeded'
            msg = ''

        except Exception as e:
            status = 'Failed'
            msg = str(e)

        html_template = f"""
        <!doctype html>
        <head>
            <title>UIT Authentication {status}</title>
        </head>
        <body>
            <h1 style="margin: 50px 182px;">UIT Authentication {status}</h1>
            <div {hidden}>{msg}</div>
        </body>

        """
        return render_template_string(html_template)

    return server


def encode_pure_posix_path(obj):
    if isinstance(obj, PurePosixPath):
        return obj.as_posix()
    else:
        raise TypeError(f'Object of type {obj.__class__.__name__} is not JSON serializable')<|MERGE_RESOLUTION|>--- conflicted
+++ resolved
@@ -25,7 +25,6 @@
 # optional dependency
 try:
     import pandas as pd
-
     has_pandas = True
 except ImportError:
     has_pandas = False
@@ -34,6 +33,7 @@
 
 UIT_API_URL = 'https://www.uitplus.hpc.mil/uapi/'
 QUEUES = ['standard', 'debug', 'transfer', 'background', 'HIE', 'high', 'frontier']
+
 
 FG_RED = "\033[31m"
 FG_CYAN = "\033[36m"
@@ -56,7 +56,6 @@
             not provided.
         token (str): Token from current UIT authorization.
     """
-
     def __init__(self, ca_file=None, config_file=None, client_id=None, client_secret=None, session_id=None, scope='UIT',
                  token=None, port=5000):
         if ca_file is None:
@@ -111,13 +110,8 @@
 
         if (self.client_id is None or self.client_secret is None) and self.token is None:
             raise ValueError('Please provide either the client_id and client_secret as kwargs, environment vars '
-<<<<<<< HEAD
-                             '(UIT_ID, UIT_SECRET) or in auth config file: ' + config_file + ' OR provide an '
-                                                                                             'access token as a kwarg.')
-=======
                              '(UIT_ID, UIT_SECRET) or in auth config file: ' + str(config_file) + ' OR provide an '
                              'access token as a kwarg.')
->>>>>>> c6bbe0a6
 
         if session_id is None:
             self.session_id = os.urandom(16).hex()
@@ -131,7 +125,6 @@
                                    f'Run "Client.connect" to connect to a system.')
 
             return func(self, *args, **kwargs)
-
         return wrapper
 
     @property
@@ -382,7 +375,7 @@
         self._login_nodes = {
             system:
                 [node['HOSTNAME'].split('.')[0] for node in self._userinfo['SYSTEMS'][system.upper()]['LOGIN_NODES']]
-            for system in self._systems
+                for system in self._systems
         }
 
         self._uit_urls = [
